"""
HubSpot Contact Sync Service (WO-016 Phase 1)

Synchronizes ScraperSky contacts to HubSpot CRM using HubSpot API v3.

Key Features:
- 2-step upsert pattern (search → create/update)
- Exponential backoff retry logic
- Custom property mapping (domain_id, page_id)
- SDK-compatible signature: process_single_contact(contact_id, session)

Architecture Pattern: WO-015 (Brevo) validated pattern
HubSpot API Docs: https://developers.hubspot.com/docs/api/crm/contacts
"""

import logging
from datetime import datetime, timedelta
from uuid import UUID

import httpx
from sqlalchemy import select
from sqlalchemy.ext.asyncio import AsyncSession

from src.config.settings import settings
from src.models.WF7_V2_L1_1of1_ContactModel import Contact
from src.models.enums import CRMProcessingStatus, CRMSyncStatus

logger = logging.getLogger(__name__)


class HubSpotSyncService:
    """
    Service for syncing contacts to HubSpot CRM.

    Follows 2-step upsert pattern:
    1. Search for contact by email
    2. Create new contact OR update existing contact

    This is required because HubSpot API doesn't have built-in upsert like Brevo.
    """

    def __init__(self):
        self.api_key = settings.HUBSPOT_API_KEY
        self.base_url = settings.HUBSPOT_API_BASE_URL
        self.portal_id = settings.HUBSPOT_PORTAL_ID

        # Custom property names
        self.prop_domain_id = settings.HUBSPOT_CUSTOM_PROPERTY_DOMAIN_ID
        self.prop_page_id = settings.HUBSPOT_CUSTOM_PROPERTY_PAGE_ID
        self.prop_sync_date = settings.HUBSPOT_CUSTOM_PROPERTY_SYNC_DATE

    async def process_single_contact(
        self, contact_id: UUID, session: AsyncSession
    ) -> None:
        """
        Process a single contact for HubSpot sync.

        SDK-compatible method signature: (contact_id: UUID, session: AsyncSession)
        Called by scheduler via run_job_loop pattern.

        Args:
            contact_id: UUID of contact to sync
            session: Async database session

        Raises:
            Exception: Re-raises all exceptions for SDK error handling
        """
        logger.info(f"🚀 Starting HubSpot sync for contact {contact_id}")

        # Fetch contact from database
        stmt = select(Contact).where(Contact.id == contact_id)
        result = await session.execute(stmt)
        contact = result.scalar_one_or_none()

        if not contact:
            logger.error(f"❌ Contact {contact_id} not found - skipping")
            return

        try:
            await self._sync_contact_to_hubspot(contact, session)
        except Exception as e:
            logger.exception(f"❌ Failed to sync contact {contact_id}: {e}")
            raise  # Re-raise for SDK to handle

    async def _sync_contact_to_hubspot(
        self, contact: Contact, session: AsyncSession
    ) -> None:
        """
        Core business logic to sync one contact to HubSpot.

        Flow:
        1. Validate contact has email
        2. Set status to Processing
        3. Search for existing contact in HubSpot
        4. Create new OR update existing contact
        5. Set status to Complete (or Error with retry)

        Args:
            contact: Contact model instance
            session: Async database session
        """
        try:
            # Validation
            if not contact.email:
                raise ValueError("Contact has no email address")

            # Status: Processing
            contact.hubspot_sync_status = CRMSyncStatus.Processing.value
            contact.hubspot_processing_status = CRMProcessingStatus.Processing.value
            await session.commit()

            logger.info(f"📧 Syncing {contact.email} to HubSpot")

            # Call HubSpot API (2-step upsert)
            hubspot_contact_id = await self._upsert_contact_to_hubspot(contact)

            # Status: Complete
            contact.hubspot_sync_status = CRMSyncStatus.Complete.value
            contact.hubspot_processing_status = CRMProcessingStatus.Complete.value
            contact.hubspot_processing_error = None
            contact.hubspot_contact_id = hubspot_contact_id
            contact.retry_count = 0
            contact.next_retry_at = None
            await session.commit()

            logger.info(
                f"✅ HubSpot sync complete for {contact.email} "
                f"(HubSpot ID: {hubspot_contact_id})"
            )

        except Exception as e:
            # Error handling with retry logic
            error_msg = str(e)
            logger.error(f"❌ HubSpot sync failed for {contact.email}: {error_msg}")

            should_retry = contact.retry_count < settings.HUBSPOT_SYNC_MAX_RETRIES

            if should_retry:
                # Calculate next retry time with exponential backoff
                delay_minutes = self._calculate_retry_delay(contact.retry_count)
                next_retry = datetime.utcnow() + timedelta(minutes=delay_minutes)

                contact.hubspot_sync_status = CRMSyncStatus.Queued.value
                contact.hubspot_processing_status = CRMProcessingStatus.Error.value
                contact.hubspot_processing_error = error_msg[:500]
                contact.retry_count += 1
                contact.next_retry_at = next_retry
                contact.last_retry_at = datetime.utcnow()
                contact.last_failed_crm = "hubspot"

                logger.info(
                    f"🔄 Retry {contact.retry_count}/{settings.HUBSPOT_SYNC_MAX_RETRIES} "
                    f"scheduled in {delay_minutes} minutes for {contact.email}"
                )
            else:
                # Max retries exceeded - permanent error
                contact.hubspot_sync_status = CRMSyncStatus.Error.value
                contact.hubspot_processing_status = CRMProcessingStatus.Error.value
                contact.hubspot_processing_error = error_msg[:500]
                contact.last_failed_crm = "hubspot"

                logger.error(
                    f"❌ Max retries exceeded for {contact.email} - "
                    f"marking as permanent error"
                )

            await session.commit()
            raise  # Re-raise for SDK

    async def _upsert_contact_to_hubspot(self, contact: Contact) -> str:
        """
        2-step upsert: Search for existing contact, then create or update.

        HubSpot doesn't have built-in upsert, so we must:
        1. Search for contact by email
        2. If found: Update existing contact
        3. If not found: Create new contact

        Args:
            contact: Contact model instance

        Returns:
            HubSpot contact ID (numeric string like "12345678901")

        Raises:
            httpx.HTTPStatusError: If API call fails
            ValueError: If response is invalid
        """
        headers = {
            "Authorization": f"Bearer {self.api_key}",
            "Content-Type": "application/json",
        }

        async with httpx.AsyncClient(timeout=30.0) as client:
            # Step 1: Search for existing contact by email
            search_payload = {
                "filterGroups": [
                    {
                        "filters": [
                            {
                                "propertyName": "email",
                                "operator": "EQ",
                                "value": contact.email,
                            }
                        ]
                    }
                ],
                "properties": ["email", "firstname", "lastname", "phone"],
            }

            search_response = await client.post(
                f"{self.base_url}/crm/v3/objects/contacts/search",
                headers=headers,
                json=search_payload,
            )

            if search_response.status_code != 200:
                logger.error(
                    f"HubSpot search failed (HTTP {search_response.status_code}): "
                    f"{search_response.text}"
                )
                search_response.raise_for_status()

            search_data = search_response.json()
            existing_contact_id = None

            if search_data.get("total", 0) > 0:
                existing_contact_id = search_data["results"][0]["id"]
                logger.info(f"📋 Found existing HubSpot contact: {existing_contact_id}")

            # Step 2: Build properties object
            properties = self._build_contact_properties(contact)

            # Step 3: Create or Update
            if existing_contact_id:
                # Update existing contact
                update_response = await client.patch(
                    f"{self.base_url}/crm/v3/objects/contacts/{existing_contact_id}",
                    headers=headers,
                    json={"properties": properties},
                )

                if update_response.status_code not in [200, 204]:
                    logger.error(
                        f"HubSpot update failed (HTTP {update_response.status_code}): "
                        f"{update_response.text}"
                    )
                    update_response.raise_for_status()

                logger.info(f"✅ Updated HubSpot contact {existing_contact_id}")
                return existing_contact_id

            else:
                # Create new contact
                create_response = await client.post(
                    f"{self.base_url}/crm/v3/objects/contacts",
                    headers=headers,
                    json={"properties": properties},
                )

                if create_response.status_code != 201:
                    logger.error(
                        f"HubSpot create failed (HTTP {create_response.status_code}): "
                        f"{create_response.text}"
                    )
                    create_response.raise_for_status()

                create_data = create_response.json()
                new_contact_id = create_data["id"]
                logger.info(f"✅ Created new HubSpot contact {new_contact_id}")
                return new_contact_id

    def _build_contact_properties(self, contact: Contact) -> dict:
        """
        Build HubSpot properties object from ScraperSky contact.

        Maps ScraperSky fields to HubSpot properties:
        - contact.email → email
        - contact.name → firstname/lastname (split on space)
        - contact.phone_number → phone
        - contact.domain_id → scrapersky_domain_id (custom property)
        - contact.page_id → scrapersky_page_id (custom property)

        Args:
            contact: Contact model instance

        Returns:
            Dictionary of HubSpot properties
        """
        properties = {
            "email": contact.email,
        }

        # Split name into firstname/lastname
        if contact.name:
            name_parts = contact.name.strip().split(maxsplit=1)
            properties["firstname"] = name_parts[0]
            if len(name_parts) > 1:
                properties["lastname"] = name_parts[1]

        # Phone number
        if contact.phone_number:
            properties["phone"] = contact.phone_number

        # Custom ScraperSky properties (must be pre-created in HubSpot)
        if contact.domain_id:
            properties[self.prop_domain_id] = str(contact.domain_id)

        if contact.page_id:
            properties[self.prop_page_id] = str(contact.page_id)

<<<<<<< HEAD
        # Sync timestamp - store as ISO string instead of date picker to avoid timezone issues
        # HubSpot date picker properties are very strict about midnight UTC
=======
        # Sync timestamp (YYYY-MM-DD format required for HubSpot text properties)
>>>>>>> 730c6b6c
        properties[self.prop_sync_date] = datetime.utcnow().strftime("%Y-%m-%d")

        return properties

    def _calculate_retry_delay(self, retry_count: int) -> int:
        """
        Calculate retry delay in minutes with exponential backoff.

        Exponential backoff formula: base_delay * 2^retry_count
        - Retry 1: 5 minutes
        - Retry 2: 10 minutes
        - Retry 3: 20 minutes

        Linear fallback: base_delay * (retry_count + 1)

        Args:
            retry_count: Current retry attempt (0-indexed)

        Returns:
            Delay in minutes
        """
        base_delay = settings.HUBSPOT_SYNC_RETRY_DELAY_MINUTES

        if settings.HUBSPOT_SYNC_RETRY_EXPONENTIAL:
            return base_delay * (2**retry_count)
        else:
            return base_delay * (retry_count + 1)<|MERGE_RESOLUTION|>--- conflicted
+++ resolved
@@ -309,12 +309,7 @@
         if contact.page_id:
             properties[self.prop_page_id] = str(contact.page_id)
 
-<<<<<<< HEAD
-        # Sync timestamp - store as ISO string instead of date picker to avoid timezone issues
-        # HubSpot date picker properties are very strict about midnight UTC
-=======
         # Sync timestamp (YYYY-MM-DD format required for HubSpot text properties)
->>>>>>> 730c6b6c
         properties[self.prop_sync_date] = datetime.utcnow().strftime("%Y-%m-%d")
 
         return properties
